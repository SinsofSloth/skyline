--- conflicted
+++ resolved
@@ -80,17 +80,12 @@
     nn::os::SetUserExceptionHandler(exception_handler, exception_handler_stack, sizeof(exception_handler_stack),
                                     &exception_info);
 
-<<<<<<< HEAD
-    // hook to prevent the game from double mounting romfs
-=======
     // hook abort to get crash info
     void (*AbortImpl)(char const*, char const*, char const*, s32);
     AbortImpl = nn::diag::detail::AbortImpl;
     A64HookFunction(reinterpret_cast<void*>(AbortImpl), reinterpret_cast<void*>(handleNnDiagDetailAbortImpl), NULL);
 
-    // hook to get a signal upon rom mount
-    nn::os::InitializeEvent(&skyline::utils::g_RomMountedEvent, false, nn::os::EventClearMode_AutoClear);
->>>>>>> 619489ef
+    // hook to prevent the game from double mounting romfs
     A64HookFunction(reinterpret_cast<void*>(nn::fs::MountRom), reinterpret_cast<void*>(handleNnFsMountRom),
                     (void**)&nnFsMountRomImpl);
 
